default_language_version:
  python: python3.10
fail_fast: true

# We can't use local hooks since some developers use dev containers and commit outside an environment which has the
# required dependencies installed.

repos:
  - repo: https://github.com/pre-commit/pre-commit-hooks
    rev: v4.4.0
    hooks:
      - id: check-json # checks JSON files for parseable syntax.
      - id: check-yaml # checks yaml files for parseable syntax.
      - id: end-of-file-fixer # ensures that a file is either empty, or ends with one newline.
      - id: trailing-whitespace # trims trailing whitespace

  - repo: https://github.com/psf/black
    # Please keep these aligned with the versions defined in the pyproject.toml [tool.hatch.envs.code-quality]
    rev: 23.3.0
    hooks:
      - id: black

  - repo: https://github.com/pre-commit/mirrors-mypy
    # Please keep these aligned with the versions defined in the pyproject.toml [tool.hatch.envs.code-quality]
    rev: "v1.1.1"
    hooks:
      - id: mypy
        args:
          - "--ignore-missing-imports"
        additional_dependencies:
<<<<<<< HEAD
          - types-aiofiles==23.1.0.2
=======
          - "types-tabulate~=0.9.0"
>>>>>>> 8f4ed564
        #   - "types-Markdown~=3.4.2"
        #   - "types-requests~=2.28.11"
        #   - "types-PyYAML~=6.0.12"
        #   - "types-python-dateutil~=2.8.19"
        #   - "types-redis~=4.5.1"

  - repo: https://github.com/pycqa/isort
    # Please keep these aligned with the versions defined in the pyproject.toml [tool.hatch.envs.code-quality]
    rev: 5.12.0
    hooks:
      - id: isort
        args: ["--profile", "black"]

  - repo: https://github.com/zricethezav/gitleaks
    rev: v8.16.1
    hooks:
      - id: gitleaks<|MERGE_RESOLUTION|>--- conflicted
+++ resolved
@@ -28,11 +28,8 @@
         args:
           - "--ignore-missing-imports"
         additional_dependencies:
-<<<<<<< HEAD
           - types-aiofiles==23.1.0.2
-=======
           - "types-tabulate~=0.9.0"
->>>>>>> 8f4ed564
         #   - "types-Markdown~=3.4.2"
         #   - "types-requests~=2.28.11"
         #   - "types-PyYAML~=6.0.12"
