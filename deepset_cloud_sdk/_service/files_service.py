"""Module for all file-related operations."""
from __future__ import annotations

import asyncio
import json
import os
import time
from collections import defaultdict
from contextlib import asynccontextmanager
from pathlib import Path
from typing import Any, AsyncGenerator, Dict, List, Optional, Union
from uuid import UUID

import structlog
from tqdm import tqdm
from yaspin import yaspin

from deepset_cloud_sdk._api.config import CommonConfig
from deepset_cloud_sdk._api.deepset_cloud_api import DeepsetCloudAPI
from deepset_cloud_sdk._api.files import (
    File,
    FileNotFoundInDeepsetCloudException,
    FilesAPI,
)
from deepset_cloud_sdk._api.upload_sessions import (
    UploadSession,
    UploadSessionDetail,
    UploadSessionsAPI,
    UploadSessionStatus,
    WriteMode,
)
from deepset_cloud_sdk._s3.upload import S3, S3UploadResult, S3UploadSummary
from deepset_cloud_sdk.models import DeepsetCloudFile

logger = structlog.get_logger(__name__)

ALLOWED_TYPE_SUFFIXES = [".csv", ".docx", ".html", ".json", ".md", ".txt", ".pdf", ".pptx", ".xlsx", ".xml"]
DIRECT_UPLOAD_THRESHOLD = 20


class FilesService:
    """Service for all file-related operations."""

    def __init__(self, upload_sessions: UploadSessionsAPI, files: FilesAPI, s3: S3):
        """Initialize the service.

        :param upload_sessions: API for upload sessions.
        :param files: API for files.
        :param s3: AWS S3 client.
        """
        self._upload_sessions = upload_sessions
        self._files = files
        self._s3 = s3

    @classmethod
    @asynccontextmanager
    async def factory(cls, config: CommonConfig) -> AsyncGenerator[FilesService, None]:
        """Create a new instance of the service.

        :param config: CommonConfig object.
        :return: New instance of the service.
        """
        async with DeepsetCloudAPI.factory(config) as deepset_cloud_api:
            files_api = FilesAPI(deepset_cloud_api)
            upload_sessions_api = UploadSessionsAPI(deepset_cloud_api)

            yield cls(upload_sessions_api, files_api, S3(concurrency=30))

    async def _wait_for_finished(
        self,
        workspace_name: str,
        session_id: UUID,
        total_files: int,
        timeout_s: Optional[int] = None,
        show_progress: bool = True,
    ) -> None:
        start = time.time()
        ingested_files = 0
        pbar = None
        if show_progress:
            pbar = tqdm(total=total_files, desc="Ingestion Progress")

        while ingested_files < total_files:
            if timeout_s is not None and time.time() - start > timeout_s:
                raise TimeoutError("Ingestion timed out.")

            upload_session_status = await self._upload_sessions.status(
                workspace_name=workspace_name, session_id=session_id
            )
            ingested_files = (
                upload_session_status.ingestion_status.finished_files
                + upload_session_status.ingestion_status.failed_files
            )
            if pbar is not None:
                pbar.update(ingested_files - pbar.n)
            else:
                logger.info(
                    "Waiting for ingestion to finish.",
                    finished_files=upload_session_status.ingestion_status.finished_files,
                    failed_files=upload_session_status.ingestion_status.failed_files,
                    total_files=total_files,
                )
            await asyncio.sleep(2)

        if pbar is not None:
            pbar.close()

        if total_files > 0:
            logger.info(
                "Uploaded all files.",
                total_files=total_files,
                failed_files=upload_session_status.ingestion_status.failed_files,
            )

    @asynccontextmanager
    async def _create_upload_session(
        self,
        workspace_name: str,
        write_mode: WriteMode = WriteMode.KEEP,
    ) -> AsyncGenerator[UploadSession, None]:
        """Create a new upload session.

        :param workspace_name: Name of the workspace to create the upload session for.
        :return: Upload session ID.
        """
        upload_session = await self._upload_sessions.create(workspace_name=workspace_name, write_mode=write_mode)
        try:
            yield upload_session
        finally:
            await self._upload_sessions.close(workspace_name=workspace_name, session_id=upload_session.session_id)

    async def _wrapped_direct_upload_path(
        self, workspace_name: str, file_path: Path, meta: Dict[str, Any], write_mode: WriteMode
    ) -> S3UploadResult:
        try:
            await self._files.direct_upload_path(
                workspace_name=workspace_name,
                file_path=file_path,
                meta=meta,
                file_name=file_path.name,
                write_mode=write_mode,
            )
            logger.info("Successfully uploaded file.", file_path=file_path)
            return S3UploadResult(file_name=file_path.name, success=True)
        except Exception as error:
            logger.error("Failed uploading file.", file_path=file_path, error=error)
            return S3UploadResult(file_name=file_path.name, success=False, exception=error)

    async def _wrapped_direct_upload_text(
        self, workspace_name: str, text: str, file_name: str, meta: Dict[str, Any], write_mode: WriteMode
    ) -> S3UploadResult:
        try:
            await self._files.direct_upload_text(
                workspace_name=workspace_name,
                text=text,
                meta=meta,
                file_name=file_name,
                write_mode=write_mode,
            )
            logger.info("Successfully uploaded file.", file_name=file_name)
            return S3UploadResult(file_name=file_name, success=True)
        except Exception as error:
            logger.error("Failed uploading file.", file_name=file_name, error=error)
            return S3UploadResult(file_name=file_name, success=False, exception=error)

    async def upload_file_paths(
        self,
        workspace_name: str,
        file_paths: List[Path],
        write_mode: WriteMode = WriteMode.KEEP,
        blocking: bool = True,
        show_progress: bool = True,
        timeout_s: Optional[int] = None,
    ) -> S3UploadSummary:
        """Upload a list of files to a workspace.

        Upload a list of files to a selected workspace using upload sessions. It first uploads the files to S3 and then lists them in deepset Cloud.
        Listing the files in deepset Cloud may take a couple of minutes. Use the `blocking` parameter to control if you want to wait until the files are listed and displayed in deepset Cloud.
        If blocking is set to `True`, the function waits until all files are visible in deepset Cloud. If blocking is set to `False`, the function returns immediately after
        the upload of the files to S3 is completed and doesn't wait until the files are shown in deepset Cloud.

        :param workspace_name: Name of the workspace to upload the files to.
        :param file_paths: List of file paths to upload.
        :param write_mode: Specifies what to do when a file with the same name already exists in the workspace.
        Possible options are:
        KEEP - uploads the file with the same name and keeps both files in the workspace.
        OVERWRITE - overwrites the file that is in the workspace.
        FAIL - fails to upload the file with the same name.
        :param blocking: If True, waits until the ingestion is finished and the files are visible in deepset Cloud.
        :param timeout_s: Timeout in seconds for the `blocking` parameter.
        :param show_progress If True, shows a progress bar for S3 uploads.
        :raises TimeoutError: If blocking is True and the ingestion takes longer than timeout_s.
        """
        if len(file_paths) <= DIRECT_UPLOAD_THRESHOLD:
            logger.info("Uploading files to deepset Cloud.", file_paths=file_paths)
            _coroutines = []
            _raw_files = [
                path
                for path in file_paths
                if path.suffix.lower() in ALLOWED_TYPE_SUFFIXES and not path.name.endswith(".meta.json")
            ]
            for file_path in _raw_files:
                meta: Dict[str, Any] = {}
                meta_path = Path(str(file_path) + ".meta.json")
                if meta_path in file_paths:
                    with meta_path.open("r") as meta_file:
                        meta = json.loads(meta_file.read())

                _coroutines.append(
                    self._wrapped_direct_upload_path(
                        workspace_name=workspace_name, file_path=file_path, meta=meta, write_mode=write_mode
                    )
                )
            result = await asyncio.gather(*_coroutines)
            logger.info(
                "Finished uploading files.",
                number_of_successful_files=len(_raw_files),
                failed_files=[r for r in result if r.success is False],
            )
            return S3UploadSummary(
                total_files=len(_raw_files),
                successful_upload_count=len([r for r in result if r.success]),
                failed_upload_count=len([r for r in result if r.success is False]),
                failed=[r for r in result if r.success is False],
            )

        # create session to upload files to
        async with self._create_upload_session(workspace_name=workspace_name, write_mode=write_mode) as upload_session:
            # upload file paths to session

            upload_summary = await self._s3.upload_files_from_paths(
                upload_session=upload_session, file_paths=file_paths
            )
            logger.info(
                "Summary of S3 Uploads",
                successful_uploads=upload_summary.successful_upload_count,
                failed_uploads=upload_summary.failed_upload_count,
                failed=upload_summary.failed,
            )

        # wait for ingestion to finish
        if blocking:
            total_files = len(list(filter(lambda x: not os.path.basename(x).endswith(".meta.json"), file_paths)))
            await self._wait_for_finished(
                workspace_name=workspace_name,
                session_id=upload_session.session_id,
                total_files=total_files,
                timeout_s=timeout_s,
                show_progress=show_progress,
            )
        return upload_summary

    @staticmethod
    def _get_file_paths(paths: List[Path], recursive: bool = False) -> List[Path]:
        """Get all valid file paths from a list of paths.

        Flatten a list of paths and return all valid file paths. If recursive is True, recursively walk through all
        subfolders and return all files.

        :param paths: List of paths to flatten.
        :param recursive: If True, recursively walk through all subfolders and return all files.
        """
        file_paths = []
        for path in paths:
            if path.is_file():
                file_paths.append(path)
            elif recursive:
                file_paths.extend([file_path for file_path in path.rglob("*") if file_path.is_file()])
            else:
                file_paths.extend([file_path for file_path in path.glob("*") if file_path.is_file()])
        return file_paths

    @staticmethod
    def _validate_file_paths(file_paths: List[Path]) -> None:
        """Validate a list of file paths.

        This method validates the file paths and raises a ValueError if the file paths are invalid.
        It also validates if there are metadata files mapped to not existing raw files.

        :param file_paths: A list of paths to upload.
        :raises ValueError: If the file paths are invalid.
        """
        logger.info("Validating file paths and metadata.")
<<<<<<< HEAD
=======
        allowed_suffixes = {".txt", ".json", ".pdf"}
        file_paths = FilesService._remove_duplicates(file_paths)
>>>>>>> accee50a
        for file_path in file_paths:
            if file_path.suffix.lower() not in ALLOWED_TYPE_SUFFIXES:
                raise ValueError(
                    f"Invalid file extension: {file_path.suffix}. Refer to the list of allowed file types in `ALLOWED_TYPE_SUFFIXES`. "
                    "Metadata files should have the `.meta.json` extension."
                )
        meta_file_names = list(
            map(
                lambda fp: os.path.basename(fp),
                [file_path for file_path in file_paths if str(file_path).lower().endswith(".meta.json")],
            )
        )
        file_names = list(map(lambda fp: os.path.basename(fp), file_paths))
        file_name_set = set(filter(lambda fn: not fn.lower().endswith(".meta.json"), file_names))

        not_mapped_meta_files = [
            meta_file_name
            for meta_file_name in meta_file_names
            if meta_file_name.lower().split(".meta.json")[0] not in file_name_set
        ]

        if len(not_mapped_meta_files) > 0:
            raise ValueError(
                f"Metadata files without corresponding files were found: {not_mapped_meta_files}. "
                "Make sure each metadata file has a corresponding file. "
                "Map the files using file names like this: '<file_name>' and '<file_name>.meta.json'. "
                "For example: 'file1.txt' and 'file1.txt.meta.json'."
            )

    @staticmethod
    def _remove_duplicates(file_paths: List[Path]) -> List[Path]:
        # Group files by their names
        files_by_name = defaultdict(list)
        for file_path in file_paths:
            files_by_name[file_path.name].append(file_path)

        # For each group, sort by modification time and select the most recent
        most_recent_files = []
        for file_name, file_group in files_by_name.items():
            if len(file_group) > 1:
                logger.warning(
                    "Multiple files with the same name found. Keeping the most recent one.", file_name=file_name
                )
            most_recent_file = sorted(file_group, key=lambda x: x.stat().st_mtime, reverse=True)[0]
            most_recent_files.append(most_recent_file)

        return most_recent_files

    @staticmethod
    def _preprocess_paths(paths: List[Path], spinner: yaspin.Spinner = None, recursive: bool = False) -> List[Path]:
        all_files = FilesService._get_file_paths(paths, recursive=recursive)
        file_paths = [path for path in all_files if path.is_file() and path.suffix in ALLOWED_TYPE_SUFFIXES]

        if len(file_paths) < len(all_files):
            logger.warning(
                "Skipping files with unsupported file format.",
                paths=paths,
                skipped_files=len(all_files) - len(file_paths),
            )
            for skipped_file in set(all_files) - set(file_paths):
                logger.warning("Skipping file", file_path=skipped_file)

        if spinner is not None:
            spinner.text = "Validating files and metadata."
        FilesService._validate_file_paths(file_paths)

        return file_paths

    async def upload(
        self,
        workspace_name: str,
        paths: List[Path],
        write_mode: WriteMode = WriteMode.KEEP,
        blocking: bool = True,
        timeout_s: Optional[int] = None,
        show_progress: bool = True,
        recursive: bool = False,
    ) -> S3UploadSummary:
        """Upload a list of file or folder paths to a workspace.

        Upload files to a selected workspace using upload sessions. It first uploads the files to S3 and then lists them in deepset Cloud.
        Listing the files in deepset Cloud may take a couple of minutes. Use the `blocking` parameter to control if you want to wait until the files are listed and displayed in deepset Cloud.
        If blocking is set to `True`, the function waits until all files are visible in deepset Cloud. If blocking is set to `False`, the function returns immediately after
        the upload of the files to S3 is completed and doesn't wait until the files are shown in deepset Cloud.

        :param workspace_name: Name of the workspace to upload the files to.
        :param paths: Path to the folder to upload.
        :param write_mode: Specifies what to do when a file with the same name already exists in the workspace.
        Possible options are:
        KEEP - uploads the file with the same name and keeps both files in the workspace.
        OVERWRITE - overwrites the file that is in the workspace.
        FAIL - fails to upload the file with the same name.
        :param blocking: If True, waits until the ingestion to S3 is finished and the files are visible in deepset Cloud.
        :param timeout_s: Timeout in seconds for the `blocking` parameter.
        :param show_progress If True, shows a progress bar for S3 uploads.
        :param recursive: If True, recursively uploads all files in the folder.
        :raises TimeoutError: If blocking is True and the ingestion takes longer than timeout_s.
        """
        logger.info("Getting valid files from file path. This may take a few minutes.", recursive=recursive)

        if show_progress:
            with yaspin().arc as sp:
                sp.text = "Finding uploadable files in the given paths."
                file_paths = self._preprocess_paths(paths, spinner=sp, recursive=recursive)
        else:
            file_paths = self._preprocess_paths(paths, recursive=recursive)

        return await self.upload_file_paths(
            workspace_name=workspace_name,
            file_paths=file_paths,
            write_mode=write_mode,
            blocking=blocking,
            timeout_s=timeout_s,
            show_progress=show_progress,
        )

    async def _download_and_log_errors(
        self,
        workspace_name: str,
        file_id: UUID,
        file_name: str,
        file_dir: Optional[Union[Path, str]],
        include_meta: bool,
    ) -> None:
        try:
            await self._files.download(
                workspace_name=workspace_name,
                file_id=file_id,
                file_name=file_name,
                file_dir=file_dir,
                include_meta=include_meta,
            )
        except FileNotFoundInDeepsetCloudException as e:
            logger.error("File was listed in deepset Cloud but could not be downloaded.", file_id=file_id, error=e)
        except Exception as e:
            logger.error("Failed to download file.", file_id=file_id, error=e)

    async def download(
        self,
        workspace_name: str,
        file_dir: Optional[Union[Path, str]] = None,
        name: Optional[str] = None,
        content: Optional[str] = None,
        odata_filter: Optional[str] = None,
        include_meta: bool = True,
        batch_size: int = 50,
        timeout_s: Optional[int] = None,
        show_progress: bool = True,
    ) -> None:
        """Download files from deepset Cloud to a folder.

        :param workspace_name: Name of the workspace to upload the files to. It uses the workspace from the .ENV file by default.
        :param file_dir: Path to the folder to download. If None, the current working directory is used.
        :param name: odata_filter by file name.
        :param content: odata_filter by file content.
        :param odata_filter: odata_filter by file meta data.
        :param include_meta: If True, downloads the metadata files as well.
        :param batch_size: Batch size for the listing.
        :param timeout_s: Timeout in seconds for the download.
        :param show_progress: Shows the upload progress.
        """
        start = time.time()
        logger.info("Start downloading files.", workspace_name=workspace_name)

        pbar: Optional[tqdm] = None
        if show_progress:
            total = (await self._files.list_paginated(workspace_name, limit=1)).total
            pbar = tqdm(total=total, desc="Download Progress")

        after_value = None
        after_file_id = None
        has_more: bool = True
        try:
            while has_more:
                if timeout_s is not None and time.time() - start > timeout_s:
                    raise TimeoutError("Download timed out.")

                response = await self._files.list_paginated(
                    workspace_name=workspace_name,
                    name=name,
                    content=content,
                    odata_filter=odata_filter,
                    limit=batch_size,
                    after_file_id=after_file_id,
                    after_value=after_value,
                )
                has_more = response.has_more
                if not response.data:
                    return

                after_value = response.data[-1].created_at
                after_file_id = response.data[-1].file_id

                await asyncio.gather(
                    *[
                        self._download_and_log_errors(
                            workspace_name=workspace_name,
                            file_id=_file.file_id,
                            file_name=_file.name,
                            file_dir=file_dir,
                            include_meta=include_meta,
                        )
                        for _file in response.data
                    ]
                )
                if pbar is not None:
                    pbar.update(batch_size)
        finally:
            if pbar is not None:
                pbar.close()

    async def upload_texts(
        self,
        workspace_name: str,
        files: List[DeepsetCloudFile],
        write_mode: WriteMode = WriteMode.KEEP,
        blocking: bool = True,
        timeout_s: Optional[int] = None,
        show_progress: bool = True,
    ) -> S3UploadSummary:  # noqa
        """
        Upload a list of raw texts to a workspace using upload sessions. This method accepts a list of DeepsetCloudFiles
        which contain raw text, file name, and optional metadata.

        It first uploads the files to S3 and then lists them in deepset Cloud.
        Listing the files in deepset Cloud may take a couple of minutes. Use the `blocking` parameter to control if you want to wait until the files are listed and displayed in deepset Cloud.
        If blocking is set to `True`, the function waits until all files are visible in deepset Cloud. If blocking is set to `False`, the function returns immediately after
        the upload of the files to S3 is completed and doesn't wait until the files are shown in deepset Cloud.

        :param workspace_name: Name of the workspace to upload the files to.
        :param files: List of DeepsetCloudFiles to upload.
        :param write_mode: Specifies what to do when a file with the same name already exists in the workspace.
        Possible options are:
        KEEP - uploads the file with the same name and keeps both files in the workspace.
        OVERWRITE - overwrites the file that is in the workspace.
        FAIL - fails to upload the file with the same name.
        :param blocking: If True, waits until the ingestion to S3 is finished and the files are displayed in deepset Cloud.
        :param timeout_s: Timeout in seconds for the `blocking` parameter.
        :param show_progress If True, shows a progress bar for S3 uploads.
        :raises TimeoutError: If blocking is True and the ingestion takes longer than timeout_s.
        """
        if len(files) <= DIRECT_UPLOAD_THRESHOLD:
            logger.info("Uploading files to deepset Cloud.", total_text_files=len(files))
            _coroutines = []
            for file in files:
                _coroutines.append(
                    self._wrapped_direct_upload_text(
                        workspace_name=workspace_name,
                        file_name=file.name,
                        meta=file.meta or {},
                        text=file.text,
                        write_mode=write_mode,
                    )
                )
            result = await asyncio.gather(*_coroutines)
            logger.info(
                "Finished uploading files.",
                number_of_successful_files=len(files),
                failed_files=[r for r in result if r.success is False],
            )
            return S3UploadSummary(
                total_files=len(files),
                successful_upload_count=len([r for r in result if r.success]),
                failed_upload_count=len([r for r in result if r.success is False]),
                failed=[r for r in result if r.success is False],
            )

        # create session to upload files to
        async with self._create_upload_session(workspace_name=workspace_name, write_mode=write_mode) as upload_session:
            upload_summary = await self._s3.upload_texts(
                upload_session=upload_session, files=files, show_progress=show_progress
            )

            logger.info(
                "Summary of S3 Uploads",
                successful_uploads=upload_summary.successful_upload_count,
                failed_uploads=upload_summary.failed_upload_count,
                failed=upload_summary.failed,
            )

        if blocking:
            await self._wait_for_finished(
                workspace_name=workspace_name,
                session_id=upload_session.session_id,
                total_files=len(files),
                timeout_s=timeout_s,
                show_progress=show_progress,
            )
        return upload_summary

    async def list_all(
        self,
        workspace_name: str,
        name: Optional[str] = None,
        content: Optional[str] = None,
        odata_filter: Optional[str] = None,
        batch_size: int = 100,
        timeout_s: Optional[int] = None,
    ) -> AsyncGenerator[List[File], None]:
        """List all files in a workspace.

        Returns an async generator that yields lists of files. The generator is finished when all files are listed.
        You can specify the batch size per number of returned files using `batch_size`.

        :param workspace_name: Name of the workspace whose files you want to list.
        :param name: odata_filter by file name.
        :param content: odata_filter by file content.
        :param odata_filter: odata_filter by file meta data.
        :param batch_size: Number of files to return per request.
        :param timeout_s: Timeout in seconds for the listing.
        :raises TimeoutError: If the listing takes longer than timeout_s.
        """
        start = time.time()
        has_more = True

        after_value = None
        after_file_id = None
        while has_more:
            if timeout_s is not None and time.time() - start > timeout_s:
                raise TimeoutError(f"Listing all files in workspace {workspace_name} timed out.")
            response = await self._files.list_paginated(
                workspace_name,
                name=name,
                content=content,
                odata_filter=odata_filter,
                limit=batch_size,
                after_file_id=after_file_id,
                after_value=after_value,
            )
            has_more = response.has_more
            if not response.data:
                return
            after_value = response.data[-1].created_at
            after_file_id = response.data[-1].file_id
            yield response.data

    async def list_upload_sessions(
        self,
        workspace_name: str,
        is_expired: Optional[bool] = False,
        batch_size: int = 100,
        timeout_s: Optional[int] = None,
    ) -> AsyncGenerator[List[UploadSessionDetail], None]:  # noqa: F821
        """List all upload sessions files in a workspace.

        Returns an async generator that yields lists of files. The generator is finished when all files are listed.
        You can specify the batch size per number of returned files using `batch_size`.

        :param workspace_name: Name of the workspace whose files you want to list.
        :param is_expired: Whether to list expired upload sessions.
        :param batch_size: Number of files to return per request.
        :param timeout_s: Timeout in seconds for the listing.
        :raises TimeoutError: If the listing takes longer than timeout_s.
        """
        start = time.time()
        has_more = True

        page_number: int = 1
        while has_more:
            if timeout_s is not None and time.time() - start > timeout_s:
                raise TimeoutError(f"Listing all upload sessions files in workspace {workspace_name} timed out.")
            response = await self._upload_sessions.list(
                workspace_name,
                is_expired=is_expired,
                limit=batch_size,
                page_number=page_number,
            )
            has_more = response.has_more
            if not response.data:
                return

            page_number += 1
            yield response.data

    async def get_upload_session(self, workspace_name: str, session_id: UUID) -> UploadSessionStatus:
        """Get the status of an upload session.

        :param workspace_name: Name of the workspace whose upload session you want to get.
        :param session_id: ID of the upload session.
        :return: UploadSessionStatus object.
        """
        upload_session_status: UploadSessionStatus = await self._upload_sessions.status(
            workspace_name=workspace_name, session_id=session_id
        )
        return upload_session_status<|MERGE_RESOLUTION|>--- conflicted
+++ resolved
@@ -281,11 +281,8 @@
         :raises ValueError: If the file paths are invalid.
         """
         logger.info("Validating file paths and metadata.")
-<<<<<<< HEAD
-=======
         allowed_suffixes = {".txt", ".json", ".pdf"}
         file_paths = FilesService._remove_duplicates(file_paths)
->>>>>>> accee50a
         for file_path in file_paths:
             if file_path.suffix.lower() not in ALLOWED_TYPE_SUFFIXES:
                 raise ValueError(
