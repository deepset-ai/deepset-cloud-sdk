"""Module for upload-related S3 operations."""
import asyncio
import json
import os
import re
from dataclasses import dataclass
from pathlib import Path
from typing import Any, Coroutine, List, Optional
from urllib.error import HTTPError
from urllib.parse import quote

import aiohttp
import structlog
from tenacity import (
    RetryError,
    retry,
    retry_if_exception_type,
    stop_after_attempt,
    wait_fixed,
)
from tqdm.asyncio import tqdm

from deepset_cloud_sdk.api.upload_sessions import UploadSession
from deepset_cloud_sdk.models import DeepsetCloudFile

logger = structlog.get_logger(__name__)


@dataclass
class S3UploadSummary:
    """A summary of the S3 upload results."""

    total_files: int
    successful_upload_count: int
    failed_upload_count: int
    failed: List[str]


@dataclass
class S3UploadResult:
    """Stores the result of an upload to S3."""

    file_name: str
    success: bool


def make_safe_file_name(file_name: str) -> str:
    """
    Transform a given string to a representation that S3 accepts.

    :param str: The file name.
    :return str: The transformed string.
    For character exclusions, see [Creating object key names](https://docs.aws.amazon.com/AmazonS3/latest/userguide/object-keys.html).
    """
    transformed = re.sub(r"[\\\\#%\"'\|<>\{\}`\^\[\]~\x00-\x1F]", "_", file_name)
    return quote(transformed)


class S3:
    """Client for S3 operations related to deepset Cloud uploads."""

    def __init__(self, concurrency: int = 120):
        """
        Initialize the client.

        :param concurrency: The number of concurrent upload requests
        """
        self.connector = aiohttp.TCPConnector(limit=concurrency)
        self.semaphore = asyncio.BoundedSemaphore(concurrency)

    @retry(retry=retry_if_exception_type(Exception), stop=stop_after_attempt(3), wait=wait_fixed(0.5))  # type: ignore
    async def _upload_file_with_retries(
        self,
        file_name: str,
        upload_session: UploadSession,
        content: Any,
        client_session: aiohttp.ClientSession,
    ) -> aiohttp.ClientResponse:
        """Upload a file to the prefixed S3 namespace.

        :param file_path: The path to upload from.
        :param upload_session: UploadSession to associate the upload with.
        :param client_session: The aiohttp ClientSession to use for this request.
        :return: ClientResponse object.
        """
        aws_safe_name = make_safe_file_name(file_name)
        aws_config = upload_session.aws_prefixed_request_config

        file_data = aiohttp.FormData()
        for key in aws_config.fields:
            file_data.add_field(key, aws_config.fields[key])
        file_data.add_field("file", content, filename=aws_safe_name, content_type="text/plain")
        async with client_session.post(
            aws_config.url,
            data=file_data,
        ) as response:
            response.raise_for_status()

        return response

    async def upload_from_file(
        self,
        file_path: Path,
        upload_session: UploadSession,
        client_session: aiohttp.ClientSession,
    ) -> S3UploadResult:
        """Upload a file to the prefixed S3 namespace given a path.

        :param file_path: The path to upload from.
        :param upload_session: UploadSession to associate the upload with.
        :param client_session: The aiohttp ClientSession to use for this request.
<<<<<<< HEAD
=======
        :param progress: A progress bar.
>>>>>>> baba4d4a
        :return: S3UploadResult object.
        """
        async with self.semaphore:
            with open(file_path, "rb") as file:
                file_name = os.path.basename(file_path)
                try:
                    await self._upload_file_with_retries(file_name, upload_session, file, client_session)
                    return S3UploadResult(file_name=file_name, success=True)
                except RetryError:
                    logger.warn(
                        "Could not upload a file to S3", file_name=file_name, session_id=upload_session.session_id
                    )
                    return S3UploadResult(file_name=file_name, success=False)

    async def upload_from_string(
        self,
        file_name: str,
        upload_session: UploadSession,
        content: str,
        client_session: aiohttp.ClientSession,
    ) -> S3UploadResult:
        """Upload text to the prefixed S3 namespace.

        :param file_name: Name of the file.
        :param upload_session: UploadSession to associate the upload with.
        :param client_session: The aiohttp ClientSession to use for this request.
<<<<<<< HEAD
=======
        :param progress: A progress bar.
>>>>>>> baba4d4a
        :return: S3UploadResult object.
        """
        try:
            await self._upload_file_with_retries(file_name, upload_session, content, client_session)
            return S3UploadResult(file_name=file_name, success=True)
        except RetryError:
            logger.warn("Could not upload a file to S3", file_name=file_name, session_id=upload_session.session_id)
            return S3UploadResult(file_name=file_name, success=False)

<<<<<<< HEAD
    async def _process_results(
        self, tasks: List[Coroutine[Any, Any, S3UploadResult]], show_progress: bool = True
    ) -> S3UploadSummary:
        """Summarise the results of the Uploads to S3.
=======
    async def _process_results(self, tasks: List[Coroutine[Any, Any, S3UploadResult]]) -> S3UploadSummary:
        """Summarize the results of the uploads to S3.
>>>>>>> baba4d4a

        :param tasks: List of upload tasks.
        :return: S3UploadResult object.
        """
<<<<<<< HEAD
        results: List[S3UploadResult] = []

        if show_progress:
            results = await tqdm.gather(*tasks, desc="Upload to S3")
        else:
            results = await asyncio.gather(*tasks)

        logger.info("Finished uploading files", results=results)
=======
        results: List[S3UploadResult] = await asyncio.gather(*tasks)
        logger.info(
            "Finished uploading files",
            number_of_successful_files=len(results),
            failed_files=[r for r in results if not r.success],
        )
>>>>>>> baba4d4a

        failed: List[str] = []
        successfully_uploaded = 0
        for result in results:
            if result.success:
                successfully_uploaded += 1
            else:
                failed.append(result.file_name)

        result_summary = S3UploadSummary(
            successful_upload_count=successfully_uploaded,
            failed_upload_count=len(failed),
            failed=failed,
            total_files=len(tasks),
        )

        return result_summary

    async def upload_files_from_paths(
        self, upload_session: UploadSession, file_paths: List[Path], show_progress: bool = True
    ) -> S3UploadSummary:
        """Upload a set of files to the prefixed S3 namespace given a list of paths.

        :param upload_session: UploadSession to associate the upload with.
        :param file_paths: A list of paths to upload.
        :return: S3UploadSummary object.
        """

        async with aiohttp.ClientSession(connector=self.connector) as client_session:
            tasks = []

            for file_path in file_paths:
                tasks.append(self.upload_from_file(file_path, upload_session, client_session))

            result_summary = await self._process_results(tasks, show_progress=show_progress)
            return result_summary

    async def upload_texts(
        self, upload_session: UploadSession, dc_files: List[DeepsetCloudFile], show_progress: bool = True
    ) -> S3UploadSummary:
        """Upload a set of texts to the prefixed S3 namespace given a list of paths.

        :param upload_session: UploadSession to associate the upload with.
        :param dc_files: A list of DeepsetCloudFiles to upload.
        :return: S3UploadSummary object.
        """
        async with aiohttp.ClientSession(connector=self.connector) as client_session:
            tasks = []

            for file in dc_files:
                # raw data
                file_name = file.name
                tasks.append(self.upload_from_string(file_name, upload_session, file.text, client_session))

                # meta
                if file.meta is not None:
                    meta_name = f"{file_name}.meta.json"
                    metadata = json.dumps(file.meta)
                    tasks.append(self.upload_from_string(meta_name, upload_session, metadata, client_session))

            result_summary = await self._process_results(tasks, show_progress=show_progress)

            return result_summary<|MERGE_RESOLUTION|>--- conflicted
+++ resolved
@@ -109,10 +109,6 @@
         :param file_path: The path to upload from.
         :param upload_session: UploadSession to associate the upload with.
         :param client_session: The aiohttp ClientSession to use for this request.
-<<<<<<< HEAD
-=======
-        :param progress: A progress bar.
->>>>>>> baba4d4a
         :return: S3UploadResult object.
         """
         async with self.semaphore:
@@ -139,10 +135,7 @@
         :param file_name: Name of the file.
         :param upload_session: UploadSession to associate the upload with.
         :param client_session: The aiohttp ClientSession to use for this request.
-<<<<<<< HEAD
-=======
         :param progress: A progress bar.
->>>>>>> baba4d4a
         :return: S3UploadResult object.
         """
         try:
@@ -152,20 +145,14 @@
             logger.warn("Could not upload a file to S3", file_name=file_name, session_id=upload_session.session_id)
             return S3UploadResult(file_name=file_name, success=False)
 
-<<<<<<< HEAD
     async def _process_results(
         self, tasks: List[Coroutine[Any, Any, S3UploadResult]], show_progress: bool = True
     ) -> S3UploadSummary:
         """Summarise the results of the Uploads to S3.
-=======
-    async def _process_results(self, tasks: List[Coroutine[Any, Any, S3UploadResult]]) -> S3UploadSummary:
-        """Summarize the results of the uploads to S3.
->>>>>>> baba4d4a
 
         :param tasks: List of upload tasks.
         :return: S3UploadResult object.
         """
-<<<<<<< HEAD
         results: List[S3UploadResult] = []
 
         if show_progress:
@@ -173,15 +160,11 @@
         else:
             results = await asyncio.gather(*tasks)
 
-        logger.info("Finished uploading files", results=results)
-=======
-        results: List[S3UploadResult] = await asyncio.gather(*tasks)
         logger.info(
             "Finished uploading files",
             number_of_successful_files=len(results),
             failed_files=[r for r in results if not r.success],
         )
->>>>>>> baba4d4a
 
         failed: List[str] = []
         successfully_uploaded = 0
