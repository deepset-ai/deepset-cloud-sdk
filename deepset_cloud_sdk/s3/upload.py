"""Module for upload-related S3 operations."""
import asyncio
import json
import os
import re
from dataclasses import dataclass
from pathlib import Path
from typing import Any, Coroutine, List, Optional
from urllib.error import HTTPError
from urllib.parse import quote

import aiohttp
import structlog
from tenacity import (
    RetryError,
    retry,
    retry_if_exception_type,
    stop_after_attempt,
    wait_fixed,
)
from tqdm.asyncio import tqdm

from deepset_cloud_sdk.api.upload_sessions import UploadSession
from deepset_cloud_sdk.models import DeepsetCloudFile

logger = structlog.get_logger(__name__)


@dataclass
class S3UploadSummary:
    """A summary of the S3 upload results."""

    total_files: int
    successful_upload_count: int
    failed_upload_count: int
    failed: List[str]


@dataclass
class S3UploadResult:
    """Stores the result of an upload to S3."""

    file_name: str
    success: bool


def make_safe_file_name(file_name: str) -> str:
    """
    Transform a given string to a representation that S3 accepts.

    :param str: The file name.
    :return str: The transformed string.
    For character exclusions, see [Creating object key names](https://docs.aws.amazon.com/AmazonS3/latest/userguide/object-keys.html).
    """
    transformed = re.sub(r"[\\\\#%\"'\|<>\{\}`\^\[\]~\x00-\x1F]", "_", file_name)
    return quote(transformed)


class S3:
    """Client for S3 operations related to deepset Cloud uploads."""

    def __init__(self, concurrency: int = 120):
        """
        Initialize the client.

        :param concurrency: The number of concurrent upload requests
        """
        self.connector = aiohttp.TCPConnector(limit=concurrency)
        self.semaphore = asyncio.BoundedSemaphore(concurrency)

<<<<<<< HEAD
    @retry(retry=retry_if_exception_type(Exception), stop=stop_after_attempt(3), wait=wait_fixed(0.5))  # type: ignore
=======
    @staticmethod
    async def validate_file_paths(file_paths: List[Path]) -> None:
        """Validate a list of file paths.

        This method validates the file paths and raises a ValueError if the file paths are invalid.
        It also validates if there are meta files mapped to not existing raw files.

        :param file_paths: A list of paths to upload.
        :raises ValueError: If the file paths are invalid.
        """
        allowed_suffixes = {".txt", ".json", ".pdf"}
        for file_path in file_paths:
            if not file_path.suffix.lower() in allowed_suffixes:
                raise ValueError(f"Invalid file extension: {file_path.suffix}")
            if file_path.suffix.lower() == ".json" and not str(file_path).endswith(".meta.json"):
                raise ValueError(
                    f"JSON files are only supported for meta files. Please make sure to name your files '<file_name>.meta.json'. Got {file_path.name}."
                )
        meta_files = [file_path for file_path in file_paths if file_path.suffix.lower() == ".json"]

        not_mapped_meta_files = [
            meta_file_path
            for meta_file_path in meta_files
            if not Path(str(meta_file_path).split(".meta.json")[0]) in file_paths
        ]
        if len(not_mapped_meta_files) > 0:
            raise ValueError(
                f"Meta files without corresponding text files found: {not_mapped_meta_files}. "
                "Please make sure that for each meta file there is a corresponding text file."
                "The mapping needs to be done via file name '<file_name>' and '<file_name>.meta.json'. "
                "For example: 'file1.txt' and 'file1.txt.meta.json'."
            )

    @retry(retry=retry_if_exception_type(HTTPError), stop=stop_after_attempt(3), wait=wait_fixed(0.5))  # type: ignore
>>>>>>> 9a39cb14
    async def _upload_file_with_retries(
        self,
        file_name: str,
        upload_session: UploadSession,
        content: Any,
        client_session: aiohttp.ClientSession,
    ) -> aiohttp.ClientResponse:
        """Upload a file to the prefixed S3 namespace.

        :param file_path: The path to upload from.
        :param upload_session: UploadSession to associate the upload with.
        :param client_session: The aiohttp ClientSession to use for this request.
        :return: ClientResponse object.
        """
        aws_safe_name = make_safe_file_name(file_name)
        aws_config = upload_session.aws_prefixed_request_config

        file_data = aiohttp.FormData()
        for key in aws_config.fields:
            file_data.add_field(key, aws_config.fields[key])
        file_data.add_field("file", content, filename=aws_safe_name, content_type="text/plain")
        async with client_session.post(
            aws_config.url,
            data=file_data,
        ) as response:
            response.raise_for_status()

        return response

    async def upload_from_file(
        self,
        file_path: Path,
        upload_session: UploadSession,
        client_session: aiohttp.ClientSession,
    ) -> S3UploadResult:
        """Upload a file to the prefixed S3 namespace given a path.

        :param file_path: The path to upload from.
        :param upload_session: UploadSession to associate the upload with.
        :param client_session: The aiohttp ClientSession to use for this request.
        :return: S3UploadResult object.
        """
        async with self.semaphore:
            with open(file_path, "rb") as file:
                file_name = os.path.basename(file_path)
                try:
                    await self._upload_file_with_retries(file_name, upload_session, file, client_session)
                    return S3UploadResult(file_name=file_name, success=True)
                except RetryError:
                    logger.warn(
                        "Could not upload a file to S3", file_name=file_name, session_id=upload_session.session_id
                    )
                    return S3UploadResult(file_name=file_name, success=False)

    async def upload_from_string(
        self,
        file_name: str,
        upload_session: UploadSession,
        content: str,
        client_session: aiohttp.ClientSession,
    ) -> S3UploadResult:
        """Upload text to the prefixed S3 namespace.

        :param file_name: Name of the file.
        :param upload_session: UploadSession to associate the upload with.
        :param client_session: The aiohttp ClientSession to use for this request.
        :param progress: A progress bar.
        :return: S3UploadResult object.
        """
        try:
            await self._upload_file_with_retries(file_name, upload_session, content, client_session)
            return S3UploadResult(file_name=file_name, success=True)
        except RetryError:
            logger.warn("Could not upload a file to S3", file_name=file_name, session_id=upload_session.session_id)
            return S3UploadResult(file_name=file_name, success=False)

    async def _process_results(
        self, tasks: List[Coroutine[Any, Any, S3UploadResult]], show_progress: bool = True
    ) -> S3UploadSummary:
        """Summarise the results of the Uploads to S3.

        :param tasks: List of upload tasks.
        :return: S3UploadResult object.
        """
        results: List[S3UploadResult] = []

        if show_progress:
            results = await tqdm.gather(*tasks, desc="Upload to S3")
        else:
            results = await asyncio.gather(*tasks)

        logger.info(
            "Finished uploading files",
            number_of_successful_files=len(results),
            failed_files=[r for r in results if not r.success],
        )

        failed: List[str] = []
        successfully_uploaded = 0
        for result in results:
            if result.success:
                successfully_uploaded += 1
            else:
                failed.append(result.file_name)

        result_summary = S3UploadSummary(
            successful_upload_count=successfully_uploaded,
            failed_upload_count=len(failed),
            failed=failed,
            total_files=len(tasks),
        )

        return result_summary

    async def upload_files_from_paths(
        self, upload_session: UploadSession, file_paths: List[Path], show_progress: bool = True
    ) -> S3UploadSummary:
        """Upload a set of files to the prefixed S3 namespace given a list of paths.

        :param upload_session: UploadSession to associate the upload with.
        :param file_paths: A list of paths to upload.
        :return: S3UploadSummary object.
        """
<<<<<<< HEAD
        async with aiohttp.ClientSession(connector=self.connector) as client_session:
            tasks = []
=======
        # validate file paths
        await self.validate_file_paths(file_paths)

        # upload files
        with ProgressBar(
            f"Uploading to S3",
            max=len(file_paths),
        ) as bar:
            async with aiohttp.ClientSession(connector=self.connector) as client_session:
                tasks = []
>>>>>>> 9a39cb14

            for file_path in file_paths:
                tasks.append(self.upload_from_file(file_path, upload_session, client_session))

            result_summary = await self._process_results(tasks, show_progress=show_progress)
            return result_summary

    async def upload_texts(
        self, upload_session: UploadSession, dc_files: List[DeepsetCloudFile], show_progress: bool = True
    ) -> S3UploadSummary:
        """Upload a set of texts to the prefixed S3 namespace given a list of paths.

        :param upload_session: UploadSession to associate the upload with.
        :param dc_files: A list of DeepsetCloudFiles to upload.
        :return: S3UploadSummary object.
        """
        async with aiohttp.ClientSession(connector=self.connector) as client_session:
            tasks = []

            for file in dc_files:
                # raw data
                file_name = file.name
                tasks.append(self.upload_from_string(file_name, upload_session, file.text, client_session))

                # meta
                if file.meta is not None:
                    meta_name = f"{file_name}.meta.json"
                    metadata = json.dumps(file.meta)
                    tasks.append(self.upload_from_string(meta_name, upload_session, metadata, client_session))

            result_summary = await self._process_results(tasks, show_progress=show_progress)

            return result_summary<|MERGE_RESOLUTION|>--- conflicted
+++ resolved
@@ -68,9 +68,6 @@
         self.connector = aiohttp.TCPConnector(limit=concurrency)
         self.semaphore = asyncio.BoundedSemaphore(concurrency)
 
-<<<<<<< HEAD
-    @retry(retry=retry_if_exception_type(Exception), stop=stop_after_attempt(3), wait=wait_fixed(0.5))  # type: ignore
-=======
     @staticmethod
     async def validate_file_paths(file_paths: List[Path]) -> None:
         """Validate a list of file paths.
@@ -105,7 +102,6 @@
             )
 
     @retry(retry=retry_if_exception_type(HTTPError), stop=stop_after_attempt(3), wait=wait_fixed(0.5))  # type: ignore
->>>>>>> 9a39cb14
     async def _upload_file_with_retries(
         self,
         file_name: str,
@@ -229,21 +225,11 @@
         :param file_paths: A list of paths to upload.
         :return: S3UploadSummary object.
         """
-<<<<<<< HEAD
+        # validate file paths
+        await self.validate_file_paths(file_paths)
+
         async with aiohttp.ClientSession(connector=self.connector) as client_session:
             tasks = []
-=======
-        # validate file paths
-        await self.validate_file_paths(file_paths)
-
-        # upload files
-        with ProgressBar(
-            f"Uploading to S3",
-            max=len(file_paths),
-        ) as bar:
-            async with aiohttp.ClientSession(connector=self.connector) as client_session:
-                tasks = []
->>>>>>> 9a39cb14
 
             for file_path in file_paths:
                 tasks.append(self.upload_from_file(file_path, upload_session, client_session))
