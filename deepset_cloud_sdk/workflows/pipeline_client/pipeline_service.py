--- conflicted
+++ resolved
@@ -149,14 +149,8 @@
         try:
             if isinstance(config, IndexConfig):
                 await self._validate_index(config.name, pipeline_yaml)
-<<<<<<< HEAD
-            else:
-                await self._validate_pipeline(config.name, pipeline_yaml)
-=======
                 return
             await self._validate_pipeline(config.name, pipeline_yaml)
-            logger.debug(f"Validation passed for {config.name}")
->>>>>>> 59f50aed
         except DeepsetValidationError as err:
             if config.strict_validation:
                 # Re-raise the error to fail the import
