--- conflicted
+++ resolved
@@ -1,9 +1,6 @@
-<<<<<<< HEAD
+
 # pylint:disable=too-many-arguments
 """This module contains async functions for uploading files and folders to deepset Cloud."""
-=======
-"""This module contains async functions for uploading files and folders to the Deepset Cloud."""
->>>>>>> 0adb1365
 from pathlib import Path
 from typing import AsyncGenerator, List, Optional
 
