--- conflicted
+++ resolved
@@ -127,13 +127,8 @@
     odata_filter: Optional[str] = None,
     batch_size: int = 100,
     timeout_s: int = 300,
-<<<<<<< HEAD
-) -> List[File]:
+) -> Generator[List[File], None, None]:
     """List files in deepset Cloud.
-=======
-) -> Generator[List[File], None, None]:
-    """List files in the Deepset Cloud.
->>>>>>> 0cee6fc4
 
     WARNING: This only works for workspaces with up to 1000 files.
     TODO: make this a generator
