--- conflicted
+++ resolved
@@ -1,9 +1,4 @@
-<<<<<<< HEAD
 """CLI app for the deepset Cloud SDK."""
-=======
-# pylint: disable=duplicate-code
-"""CLI app for the deepset cloud SDK."""
->>>>>>> 0adb1365
 import os
 from typing import List, Optional, Union
 
