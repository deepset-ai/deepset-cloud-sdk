--- conflicted
+++ resolved
@@ -81,10 +81,7 @@
         while ingested_files < total_files:
             if time.time() - start > timeout_s:
                 raise TimeoutError("Ingestion timed out.")
-<<<<<<< HEAD
-
-=======
->>>>>>> 063a48d1
+
             upload_session_status = await self._upload_sessions.status(
                 workspace_name=workspace_name, session_id=session_id
             )
