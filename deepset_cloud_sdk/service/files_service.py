"""Module for all file related operations."""
from __future__ import annotations

import time
from contextlib import asynccontextmanager
from dataclasses import dataclass
from pathlib import Path
from typing import Any, AsyncGenerator, Dict, List, Optional
from unittest.mock import AsyncMock, Mock
from uuid import UUID

import httpx
import structlog

from deepset_cloud_sdk.api.config import CommonConfig
from deepset_cloud_sdk.api.deepset_cloud_api import get_deepset_cloud_api
from deepset_cloud_sdk.api.files import FilesAPI
from deepset_cloud_sdk.api.upload_sessions import UploadSessionsAPI, UploadSessionStatus

logger = structlog.get_logger(__name__)


@dataclass
<<<<<<< HEAD
class DeepsetCloudFiles:
=======
class DeepsetCloudFile:
>>>>>>> af347018
    """Dataclass for files in deepsetCloud."""

    text: str
    name: str
    meta: Optional[Dict[str, Any]] = None


class FilesService:
    """Service for all file related operations."""

    def __init__(self, upload_sessions: UploadSessionsAPI, files: FilesAPI, aws: Mock):
        """Initialize the service.

        :param upload_sessions: API for upload sessions.
        :param files: API for files.
        :param aws: AWS client.
        """
        self._upload_sessions = upload_sessions
        self._files = files
        self._aws = aws

    @classmethod
    @asynccontextmanager
    async def factory(cls, config: CommonConfig) -> AsyncGenerator[FilesService, None]:
        """Create a new instance of the service.

        :param config: CommonConfig object.
        :param client: httpx client.
        :return: New instance of the service.
        """
        async with httpx.AsyncClient() as client:
            deepset_cloud_api = get_deepset_cloud_api(config, client=client)
            files_api = FilesAPI(deepset_cloud_api)
            upload_sessions_api = UploadSessionsAPI(deepset_cloud_api)

            yield cls(upload_sessions_api, files_api, AsyncMock())

    async def _wait_for_finished(self, workspace_name: str, session_id: UUID, total_files: int, timeout_s: int) -> None:
        start = time.time()
        ingested_files = 0
        while ingested_files < total_files:
            if time.time() - start > timeout_s:
                raise TimeoutError("Ingestion timed out.")

            upload_session_status: UploadSessionStatus = await self._upload_sessions.status(
                workspace_name=workspace_name, session_id=session_id
            )
            ingested_files = (
                upload_session_status.ingestion_status.finished_files
                + upload_session_status.ingestion_status.failed_files
            )
            logger.info(
                "Waiting for ingestion to finish.",
                finished_files=upload_session_status.ingestion_status.finished_files,
                failed_files=upload_session_status.ingestion_status.failed_files,
                total_files=total_files,
            )
            time.sleep(1)

    async def upload_file_paths(
        self, workspace_name: str, file_paths: List[Path], blocking: bool = True, timeout_s: int = 300
    ) -> None:
        """Upload a list of files to a workspace.

        Upload a list of files via upload sessions to a selected workspace. If blocking is True, the function waits until
        all files are uploaded and listed by deepsetCloud. If blocking is False, the function returns immediately after
        the upload of the files is done. Note: It can take a while until the files are listed in deepsetCloud.

        :param workspace_name: Name of the workspace to upload the files to.
        :file_paths: List of file paths to upload.
        :blocking: If True, blocks until the ingestion is finished.
        :timeout_s: Timeout in seconds for the blocking ingestion.
        :raises TimeoutError: If blocking is True and the ingestion takes longer than timeout_s.
        """
        # create session to upload files to
        upload_session = await self._upload_sessions.create(workspace_name=workspace_name)

        # upload file paths to session
        await self._aws.upload_files(upload_session=upload_session, file_paths=file_paths)

        # finalize session
        await self._upload_sessions.close(workspace_name=workspace_name, session_id=upload_session.session_id)

        # wait for ingestion to finish
        if blocking:
            await self._wait_for_finished(
                workspace_name=workspace_name,
                session_id=upload_session.session_id,
                total_files=len(file_paths),
                timeout_s=timeout_s,
            )

    async def upload_folder(
        self, workspace_name: str, folder_path: Path, blocking: bool = True, timeout_s: int = 300
    ) -> None:
        """Upload a folder to a workspace.

        Upload a folder via upload sessions to a selected workspace. If blocking is True, the function waits until
        all files are uploaded and listed by deepsetCloud. If blocking is False, the function returns immediately after
        the upload of the files is done. Note: It can take a while until the files are listed in deepsetCloud.

        :param workspace_name: Name of the workspace to upload the files to.
        :folder_path: Path to the folder to upload.
        :blocking: If True, blocks until the ingestion is finished.
        :timeout_s: Timeout in seconds for the blocking ingestion.
        :raises TimeoutError: If blocking is True and the ingestion takes longer than timeout_s.
        """
        all_files = [path for path in folder_path.glob("**/*")]

        file_paths = [
            path
            for path in all_files
            if path.is_file() and ((path.suffix in [".txt", ".pdf"]) or path.name.endswith("meta.json"))
        ]
        if len(file_paths) < len(all_files):
            logger.warning(
                "Skipping files with unsupported file format.",
                folder_path=folder_path,
                skipped_files=len(all_files) - len(file_paths),
            )

        await self.upload_file_paths(
            workspace_name=workspace_name, file_paths=file_paths, blocking=blocking, timeout_s=timeout_s
        )

    async def upload_texts(
<<<<<<< HEAD
        self, workspace_name: str, dc_files: List[DeepsetCloudFiles], blocking: bool = True, timeout_s: int = 300
=======
        self, workspace_name: str, dc_files: List[DeepsetCloudFile], blocking: bool = True, timeout_s: int = 300
>>>>>>> af347018
    ) -> None:
        """
        Upload a list of raw texts to a workspace.

<<<<<<< HEAD
        Upload a list of raw texts via upload sessions to a selected workspace. This method accepts a list of DeepsetCloudFiles
=======
        Upload a list of raw texts via upload sessions to a selected workspace. This method accepts a list of DeepsetCloudFile
>>>>>>> af347018
        which contain the raw text, file name and optional meta data.

        If blocking is True, the function waits until all files are uploaded and listed by deepsetCloud.
        If blocking is False, the function returns immediately after the upload of the files is done.
        Note: It can take a while until the files are listed in deepsetCloud.

        :param workspace_name: Name of the workspace to upload the files to.
<<<<<<< HEAD
        :dc_files: List of DeepsetCloudFiles to upload.
=======
        :dc_files: List of DeepsetCloudFile to upload.
>>>>>>> af347018
        :blocking: If True, blocks until the ingestion is finished.
        :timeout_s: Timeout in seconds for the blocking ingestion.
        :raises TimeoutError: If blocking is True and the ingestion takes longer than timeout_s.
        """
        # create session to upload files to
        upload_session = await self._upload_sessions.create(workspace_name=workspace_name)

        # upload file paths to session
        await self._aws.upload_texts(upload_session=upload_session, dc_files=dc_files)

        # finalize session
        await self._upload_sessions.close(workspace_name=workspace_name, session_id=upload_session.session_id)
        if blocking:
            await self._wait_for_finished(
                workspace_name=workspace_name,
                session_id=upload_session.session_id,
                total_files=len(dc_files),
                timeout_s=timeout_s,
            )<|MERGE_RESOLUTION|>--- conflicted
+++ resolved
@@ -21,11 +21,8 @@
 
 
 @dataclass
-<<<<<<< HEAD
-class DeepsetCloudFiles:
-=======
 class DeepsetCloudFile:
->>>>>>> af347018
+
     """Dataclass for files in deepsetCloud."""
 
     text: str
@@ -152,20 +149,12 @@
         )
 
     async def upload_texts(
-<<<<<<< HEAD
-        self, workspace_name: str, dc_files: List[DeepsetCloudFiles], blocking: bool = True, timeout_s: int = 300
-=======
         self, workspace_name: str, dc_files: List[DeepsetCloudFile], blocking: bool = True, timeout_s: int = 300
->>>>>>> af347018
     ) -> None:
         """
         Upload a list of raw texts to a workspace.
-
-<<<<<<< HEAD
-        Upload a list of raw texts via upload sessions to a selected workspace. This method accepts a list of DeepsetCloudFiles
-=======
+        
         Upload a list of raw texts via upload sessions to a selected workspace. This method accepts a list of DeepsetCloudFile
->>>>>>> af347018
         which contain the raw text, file name and optional meta data.
 
         If blocking is True, the function waits until all files are uploaded and listed by deepsetCloud.
@@ -173,11 +162,7 @@
         Note: It can take a while until the files are listed in deepsetCloud.
 
         :param workspace_name: Name of the workspace to upload the files to.
-<<<<<<< HEAD
-        :dc_files: List of DeepsetCloudFiles to upload.
-=======
         :dc_files: List of DeepsetCloudFile to upload.
->>>>>>> af347018
         :blocking: If True, blocks until the ingestion is finished.
         :timeout_s: Timeout in seconds for the blocking ingestion.
         :raises TimeoutError: If blocking is True and the ingestion takes longer than timeout_s.
