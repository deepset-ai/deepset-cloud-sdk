[build-system]
requires = ["hatchling"]
build-backend = "hatchling.build"

[project]
name = "deepset-cloud-sdk"
dynamic = ["version"]
description = 'deepset Cloud SDK'
readme = "README.md"
requires-python = ">= 3.8"
license = "Apache-2.0"
keywords = []
authors = [{ name = "deepset", email = "rohan.janjua@deepset.ai" }]
classifiers = [
  "Development Status :: 4 - Beta",
  "Programming Language :: Python",
  "Programming Language :: Python :: 3.8",
  "Programming Language :: Python :: 3.9",
  "Programming Language :: Python :: 3.10",
  "Programming Language :: Python :: 3.11",
  "Programming Language :: Python :: Implementation :: CPython",
  "Programming Language :: Python :: Implementation :: PyPy",
]
dependencies = [
  "structlog==24.1.0",
  "httpx==0.27.0",
  "python-dotenv==1.0.1",
  "typer==0.12.3",
  "tenacity==8.2.3",
  "aiohttp==3.9.5",
  "aiofiles==23.2.1",
  "tabulate==0.9.0",
  "tqdm==4.66.2",
<<<<<<< HEAD
  "yaspin==3.0.0",
  "pyrate-limiter==3.4.1",
=======
  "yaspin==2.3.0",
  "pyrate-limiter==3.6.0",
>>>>>>> c5881afa
]

[project.urls]
Documentation = "https://github.com/deepset-ai/deepset-cloud-sdk#readme"
Issues = "https://github.com/deepset-ai/deepset-cloud-sdk/issues"
Source = "https://github.com/deepset-ai/deepset-cloud-sdk"


[project.scripts]
deepset-cloud = "deepset_cloud_sdk.cli:run_packaged"

[tool.hatch.version]
path = "deepset_cloud_sdk/__about__.py"

[tool.hatch.envs.default.scripts]
tests-with-cov = "pytest --cov-report=term-missing --cov-config=pyproject.toml --cov=deepset_cloud_sdk tests/unit"
tests-unit = "pytest --cov-report=term-missing --cov-config=pyproject.toml --cov=deepset_cloud_sdk tests/unit"
tests-integration = "pytest tests/integration"

[[tool.hatch.envs.all.matrix]]
python = ["3.10"]

[tool.hatch.envs.default]
dependencies = [
  "structlog==24.1.0",
  "httpx==0.27.0",
  "python-dotenv==1.0.1",
  "tenacity==8.2.3",
  "aiohttp==3.9.5",
  "pyrate-limiter==3.6.0",
]

[tool.hatch.envs.test.scripts]
unit-with-cov = "pytest --cov-report=term-missing --cov-config=pyproject.toml --cov=deepset_cloud_sdk tests/unit"
integration = "pytest --cov-report=term-missing --cov-config=pyproject.toml --cov=deepset_cloud_sdk tests/integration"

[tool.hatch.envs.test]
template = 'default'
dependencies = [
  "pytest-cov==4.0.0",
  "pytest==7.3.1",
  "pytest-asyncio==0.21.0",
  "Faker==19.13.0",
]


[tool.hatch.envs.code-quality]
python = "3.10"
template = 'default'
detached = false
# Please keep these aligned with the versions defined in .pre-commit-config.yaml
dependencies = [
  "pylint==2.17.4",
  "pydocstyle==6.3.0",
  "black==23.3.0",
  "isort==5.12.0",
  "mypy==1.1.1",
  "pre-commit==2.20.0",
  "types-aiofiles==23.1.0.2",
  "types-tabulate==0.9.0.2",
  "autoflake==2.1.1",
]

[tool.hatch.envs.code-quality.scripts]
types = "mypy deepset_cloud_sdk tests"
format = "black deepset_cloud_sdk tests --check"
format-fix = "black deepset_cloud_sdk tests"
lint = "pylint deepset_cloud_sdk"
sort = "isort --check --profile black ."
sort-fix = "isort --profile black ."
hooks = "pre-commit install"
docstrings = "pydocstyle deepset_cloud_sdk"
flake = "autoflake --remove-all-unused-imports --remove-duplicate-keys --remove-unused-variables -v -r ./deepset_cloud_sdk"
all = "hatch run types && hatch run format-fix && hatch run lint && hatch run sort && hatch run docstrings && hatch run flake"

[tool.hatch.envs.tools]
detached = false
# Please keep these aligned with the versions defined in .pre-commit-config.yaml
dependencies = ["pip-tools==6.13.0"]

[tool.hatch.envs.tools.scripts]
requirements = "pip-compile -o requirements.txt pyproject.toml"

[tool.coverage.run]
branch = true
relative_files = true
omit = ["deepset_cloud_sdk/__about__.py"]

[tool.coverage.report]
exclude_lines = ["no cov", "if __name__ == .__main__.:", "if TYPE_CHECKING:"]

[tool.black]
line-length = 120

[tool.mypy]
python_version = "3.10"
warn_return_any = true
warn_unused_configs = true
ignore_missing_imports = true
disallow_incomplete_defs = true
disallow_untyped_defs = true

[tool.pylint.'MESSAGES CONTROL']
max-line-length = 150
disable = [
  "fixme",
  "c-extension-no-member",
  "wrong-spelling-in-comment",
  "wrong-spelling-in-docstring",
  "missing-module-docstring",
]
[tool.pylint.'DESIGN']
max-args = 9

[tool.pylint.'SIMILARITIES']
min-similarity-lines = 10

[tool.pylint.'BASIC']
good-names = ["i", "k", "v", "_", "f1"]

[tool.hatch.build.targets.sdist]
exclude = ["/.github", "/tests"]

[tool.hatch.build.targets.wheel]
packages = ["deepset_cloud_sdk"]<|MERGE_RESOLUTION|>--- conflicted
+++ resolved
@@ -31,13 +31,8 @@
   "aiofiles==23.2.1",
   "tabulate==0.9.0",
   "tqdm==4.66.2",
-<<<<<<< HEAD
   "yaspin==3.0.0",
-  "pyrate-limiter==3.4.1",
-=======
-  "yaspin==2.3.0",
   "pyrate-limiter==3.6.0",
->>>>>>> c5881afa
 ]
 
 [project.urls]
