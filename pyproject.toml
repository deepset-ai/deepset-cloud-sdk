[build-system]
requires = ["hatchling"]
build-backend = "hatchling.build"

[project]
name = "deepset-cloud-sdk"
dynamic = ["version"]
description = 'deepset Cloud SDK'
readme = "README.md"
requires-python = ">= 3.8"
license = "Apache-2.0"
keywords = []
authors = [
  { name = "deepset", email = "rohan.janjua@deepset.ai" },
]
classifiers = [
  "Development Status :: 4 - Beta",
  "Programming Language :: Python",
  "Programming Language :: Python :: 3.8",
  "Programming Language :: Python :: 3.9",
  "Programming Language :: Python :: 3.10",
  "Programming Language :: Python :: 3.11",
  "Programming Language :: Python :: Implementation :: CPython",
  "Programming Language :: Python :: Implementation :: PyPy",
]
dependencies = [
<<<<<<< HEAD
  "structlog==23.3.0",
  "httpx==0.25.2",
=======
  "structlog==23.2.0",
  "httpx==0.26.0",
>>>>>>> 85fc199f
  "python-dotenv==1.0.0",
  "typer==0.9.0",
  "tenacity==8.2.3",
  "aiohttp==3.9.1",
  "aiofiles==23.2.1",
  "tabulate==0.9.0",
  "tqdm==4.66.1",
  "yaspin==2.3.0",
]

[project.urls]
Documentation = "https://github.com/deepset-ai/deepset-cloud-sdk#readme"
Issues = "https://github.com/deepset-ai/deepset-cloud-sdk/issues"
Source = "https://github.com/deepset-ai/deepset-cloud-sdk"


[project.scripts]
deepset-cloud  = "deepset_cloud_sdk.cli:run_packaged"

[tool.hatch.version]
path = "deepset_cloud_sdk/__about__.py"

[tool.hatch.envs.default.scripts]
tests-with-cov = "pytest --cov-report=term-missing --cov-config=pyproject.toml --cov=deepset_cloud_sdk tests/unit"
tests-unit = "pytest --cov-report=term-missing --cov-config=pyproject.toml --cov=deepset_cloud_sdk tests/unit"
tests-integration = "pytest tests/integration"

[[tool.hatch.envs.all.matrix]]
python = ["3.10"]

[tool.hatch.envs.default]
dependencies = [
<<<<<<< HEAD
  "structlog==23.3.0",
  "httpx==0.25.2",
=======
  "structlog==23.2.0",
  "httpx==0.26.0",
>>>>>>> 85fc199f
  "python-dotenv==1.0.0",
  "tenacity==8.2.3",
  "aiohttp==3.9.1"
]

[tool.hatch.envs.test.scripts]
unit-with-cov = "pytest --cov-report=term-missing --cov-config=pyproject.toml --cov=deepset_cloud_sdk tests/unit"
integration = "pytest --cov-report=term-missing --cov-config=pyproject.toml --cov=deepset_cloud_sdk tests/integration"

[tool.hatch.envs.test]
template='default'
dependencies = [
  "pytest-cov==4.0.0",
  "pytest==7.3.1",
  "pytest-asyncio==0.21.0",
  "Faker==19.13.0",
]


[tool.hatch.envs.code-quality]
python = "3.10"
template='default'
detached = false
# Please keep these aligned with the versions defined in .pre-commit-config.yaml
dependencies = [
  "pylint==2.17.4",
  "pydocstyle==6.3.0",
  "black==23.3.0",
  "isort==5.12.0",
  "mypy==1.1.1",
  "pre-commit==2.20.0",
  "types-aiofiles==23.1.0.2",
  "types-tabulate==0.9.0.2",
  "autoflake==2.1.1"
]

[tool.hatch.envs.code-quality.scripts]
types = "mypy deepset_cloud_sdk tests"
format = "black deepset_cloud_sdk tests --check"
format-fix = "black deepset_cloud_sdk tests"
lint = "pylint deepset_cloud_sdk"
sort = "isort --check --profile black ."
sort-fix = "isort --profile black ."
hooks = "pre-commit install"
docstrings = "pydocstyle deepset_cloud_sdk"
flake = "autoflake --remove-all-unused-imports --remove-duplicate-keys --remove-unused-variables -v -r ./deepset_cloud_sdk"
all = "hatch run types && hatch run format-fix && hatch run lint && hatch run sort && hatch run docstrings && hatch run flake"

[tool.hatch.envs.tools]
detached = false
# Please keep these aligned with the versions defined in .pre-commit-config.yaml
dependencies = [
  "pip-tools==6.13.0",
]

[tool.hatch.envs.tools.scripts]
requirements = "pip-compile -o requirements.txt pyproject.toml"

[tool.coverage.run]
branch = true
relative_files = true
omit = [
  "deepset_cloud_sdk/__about__.py",
]

[tool.coverage.report]
exclude_lines = [
  "no cov",
  "if __name__ == .__main__.:",
  "if TYPE_CHECKING:",
]

[tool.black]
line-length = 120

[tool.mypy]
python_version = "3.10"
warn_return_any = true
warn_unused_configs = true
ignore_missing_imports = true
disallow_incomplete_defs = true
disallow_untyped_defs = true

[tool.pylint.'MESSAGES CONTROL']
max-line-length=150
disable = [
  "fixme",
  "c-extension-no-member",
  "wrong-spelling-in-comment",
  "wrong-spelling-in-docstring",
  "missing-module-docstring"
  ]
[tool.pylint.'DESIGN']
max-args=9

[tool.pylint.'SIMILARITIES']
min-similarity-lines=10

[tool.pylint.'BASIC']
good-names=[
  "i",
  "k",
  "v",
  "_",
  "f1"
  ]

[tool.hatch.build.targets.sdist]
exclude = [
  "/.github",
  "/tests",
]

[tool.hatch.build.targets.wheel]
packages = ["deepset_cloud_sdk"]<|MERGE_RESOLUTION|>--- conflicted
+++ resolved
@@ -24,13 +24,8 @@
   "Programming Language :: Python :: Implementation :: PyPy",
 ]
 dependencies = [
-<<<<<<< HEAD
   "structlog==23.3.0",
-  "httpx==0.25.2",
-=======
-  "structlog==23.2.0",
   "httpx==0.26.0",
->>>>>>> 85fc199f
   "python-dotenv==1.0.0",
   "typer==0.9.0",
   "tenacity==8.2.3",
@@ -63,13 +58,8 @@
 
 [tool.hatch.envs.default]
 dependencies = [
-<<<<<<< HEAD
   "structlog==23.3.0",
-  "httpx==0.25.2",
-=======
-  "structlog==23.2.0",
   "httpx==0.26.0",
->>>>>>> 85fc199f
   "python-dotenv==1.0.0",
   "tenacity==8.2.3",
   "aiohttp==3.9.1"
