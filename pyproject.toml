--- conflicted
+++ resolved
@@ -31,13 +31,8 @@
   "aiofiles==23.2.1",
   "tabulate==0.9.0",
   "tqdm==4.66.4",
-<<<<<<< HEAD
-  "yaspin==2.3.0",
+  "yaspin==3.0.0",
   "pyrate-limiter==3.6.1",
-=======
-  "yaspin==3.0.0",
-  "pyrate-limiter==3.6.0",
->>>>>>> 04473af1
 ]
 
 [project.urls]
