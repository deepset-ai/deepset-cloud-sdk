[build-system]
requires = ["hatchling"]
build-backend = "hatchling.build"

[project]
name = "deepset-cloud-sdk"
dynamic = ["version"]
description = 'deepset Cloud SDK'
readme = "README.md"
requires-python = ">= 3.8"
license = "Apache-2.0"
keywords = []
authors = [{ name = "deepset", email = "rohan.janjua@deepset.ai" }]
classifiers = [
  "Development Status :: 4 - Beta",
  "Programming Language :: Python",
  "Programming Language :: Python :: 3.8",
  "Programming Language :: Python :: 3.9",
  "Programming Language :: Python :: 3.10",
  "Programming Language :: Python :: 3.11",
  "Programming Language :: Python :: Implementation :: CPython",
  "Programming Language :: Python :: Implementation :: PyPy",
]
dependencies = [
  "structlog>=24.0.0",
  "httpx==0.27.2",
  "python-dotenv==1.0.1",
  "typer==0.12.5",
  "tenacity==8.3.0",
  "aiohttp==3.10.10",
  "aiofiles==23.2.1",
  "tabulate==0.9.0",
  "tqdm==4.66.4",
  "yaspin==3.0.0",
  "pyrate-limiter==3.6.1",
]

[project.urls]
Documentation = "https://github.com/deepset-ai/deepset-cloud-sdk#readme"
Issues = "https://github.com/deepset-ai/deepset-cloud-sdk/issues"
Source = "https://github.com/deepset-ai/deepset-cloud-sdk"


[project.scripts]
deepset-cloud = "deepset_cloud_sdk.cli:run_packaged"

[tool.hatch.version]
path = "deepset_cloud_sdk/__about__.py"

[tool.hatch.envs.default.scripts]
tests-with-cov = "pytest --cov-report=term-missing --cov-config=pyproject.toml --cov=deepset_cloud_sdk tests/unit"
tests-unit = "pytest --cov-report=term-missing --cov-config=pyproject.toml --cov=deepset_cloud_sdk tests/unit"
tests-integration = "pytest tests/integration"

[[tool.hatch.envs.all.matrix]]
python = ["3.10"]

[tool.hatch.envs.default]
dependencies = [
  "structlog==24.2.0",
  "httpx==0.27.2",
  "python-dotenv==1.0.1",
  "tenacity==8.3.0",
<<<<<<< HEAD
  "aiohttp==3.9.5",
  "pyrate-limiter==3.6.1",
=======
  "aiohttp==3.10.10",
  "pyrate-limiter==3.6.0",

>>>>>>> 99e98718
]

[tool.hatch.envs.test.scripts]
unit-with-cov = "pytest --cov-report=term-missing --cov-config=pyproject.toml --cov=deepset_cloud_sdk tests/unit"
integration = "pytest --cov-report=term-missing --cov-config=pyproject.toml --cov=deepset_cloud_sdk tests/integration"

[tool.hatch.envs.test]
template = 'default'
dependencies = ["pytest-cov==4.0.0", "pytest==7.3.1", "pytest-asyncio==0.21.0"]


[tool.hatch.envs.code-quality]
python = "3.10"
template = 'default'
detached = false
# Please keep these aligned with the versions defined in .pre-commit-config.yaml
dependencies = [
  "pylint==2.17.4",
  "pydocstyle==6.3.0",
  "black==23.3.0",
  "isort==5.12.0",
  "mypy==1.1.1",
  "pre-commit==2.20.0",
  "types-aiofiles==23.1.0.2",
  "types-tabulate==0.9.0.2",
  "autoflake==2.1.1",

]

[tool.hatch.envs.code-quality.scripts]
types = "mypy deepset_cloud_sdk tests"
format = "black deepset_cloud_sdk tests --check"
format-fix = "black deepset_cloud_sdk tests"
lint = "pylint deepset_cloud_sdk"
sort = "isort --check --profile black ."
sort-fix = "isort --profile black ."
hooks = "pre-commit install"
docstrings = "pydocstyle deepset_cloud_sdk"
flake = "autoflake --remove-all-unused-imports --remove-duplicate-keys --remove-unused-variables -v -r ./deepset_cloud_sdk"
all = "hatch run types && hatch run format-fix && hatch run lint && hatch run sort && hatch run docstrings && hatch run flake"

[tool.hatch.envs.tools]
detached = false
# Please keep these aligned with the versions defined in .pre-commit-config.yaml
dependencies = ["pip-tools==6.13.0"]

[tool.hatch.envs.tools.scripts]
requirements = "pip-compile -o requirements.txt pyproject.toml"

[tool.coverage.run]
branch = true
relative_files = true
omit = ["deepset_cloud_sdk/__about__.py"]

[tool.coverage.report]
exclude_lines = ["no cov", "if __name__ == .__main__.:", "if TYPE_CHECKING:"]

[tool.black]
line-length = 120

[tool.mypy]
python_version = "3.10"
warn_return_any = true
warn_unused_configs = true
ignore_missing_imports = true
disallow_incomplete_defs = true
disallow_untyped_defs = true

[tool.pylint.'MESSAGES CONTROL']
max-line-length = 150
disable = [
  "fixme",
  "c-extension-no-member",
  "wrong-spelling-in-comment",
  "wrong-spelling-in-docstring",
  "missing-module-docstring",
]
[tool.pylint.'DESIGN']
max-args = 9

[tool.pylint.'SIMILARITIES']
min-similarity-lines = 10

[tool.pylint.'BASIC']
good-names = ["i", "k", "v", "_", "f1"]

[tool.hatch.build.targets.sdist]
exclude = ["/.github", "/tests"]

[tool.hatch.build.targets.wheel]
packages = ["deepset_cloud_sdk"]<|MERGE_RESOLUTION|>--- conflicted
+++ resolved
@@ -61,14 +61,8 @@
   "httpx==0.27.2",
   "python-dotenv==1.0.1",
   "tenacity==8.3.0",
-<<<<<<< HEAD
-  "aiohttp==3.9.5",
+  "aiohttp==3.10.10",
   "pyrate-limiter==3.6.1",
-=======
-  "aiohttp==3.10.10",
-  "pyrate-limiter==3.6.0",
-
->>>>>>> 99e98718
 ]
 
 [tool.hatch.envs.test.scripts]
