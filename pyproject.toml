--- conflicted
+++ resolved
@@ -63,12 +63,8 @@
   "httpx==0.26.0",
   "python-dotenv==1.0.1",
   "tenacity==8.2.3",
-<<<<<<< HEAD
   "aiohttp==3.9.3"
-=======
-  "aiohttp==3.9.1",
   "pyrate-limiter==3.4.1",
->>>>>>> b68b61d5
 ]
 
 [tool.hatch.envs.test.scripts]
