[build-system]
requires = ["hatchling"]
build-backend = "hatchling.build"

[project]
name = "deepset-cloud-sdk"
dynamic = ["version"]
description = 'deepset Cloud SDK'
readme = "README.md"
requires-python = ">=3.8"
license = "Apache-2.0"
keywords = []
authors = [
  { name = "deepset", email = "rohan.janjua@deepset.ai" },
]
classifiers = [
  "Development Status :: 4 - Beta",
  "Programming Language :: Python",
  "Programming Language :: Python :: 3.8",
  "Programming Language :: Python :: 3.9",
  "Programming Language :: Python :: 3.10",
  "Programming Language :: Python :: 3.11",
  "Programming Language :: Python :: Implementation :: CPython",
  "Programming Language :: Python :: Implementation :: PyPy",
]
dependencies = [
  "structlog==23.1.0",
  "httpx==0.24.1",
  "python-dotenv==1.0.0",
  "typer==0.9.0",
  "tenacity==8.2.3",
  "aiohttp==3.8.5",
  "aiofiles==23.2.1",
  "tabulate==0.9.0",
<<<<<<< HEAD
  "tqdm==4.65.0",
  "yaspin==3.0.0",
=======
  "tqdm==4.66.1",
  "yaspin==2.3.0",
>>>>>>> 2b9596e9
]

[project.urls]
Documentation = "https://github.com/deepset-ai/deepset-cloud-sdk#readme"
Issues = "https://github.com/deepset-ai/deepset-cloud-sdk/issues"
Source = "https://github.com/deepset-ai/deepset-cloud-sdk"


[project.scripts]
deepset-cloud  = "deepset_cloud_sdk.cli:run_packaged"

[tool.hatch.version]
path = "deepset_cloud_sdk/__about__.py"

[tool.hatch.envs.default.scripts]
tests-with-cov = "pytest --cov-report=term-missing --cov-config=pyproject.toml --cov=deepset_cloud_sdk tests/unit"
tests-unit = "pytest --cov-report=term-missing --cov-config=pyproject.toml --cov=deepset_cloud_sdk tests/unit"
tests-integration = "pytest tests/integration"

[[tool.hatch.envs.all.matrix]]
python = ["3.8"]

[tool.hatch.envs.default]
dependencies = [
  "structlog==23.1.0",
  "httpx==0.24.1",
  "python-dotenv==1.0.0",
  "tenacity==8.2.3",
  "aiohttp==3.8.5"
]

[tool.hatch.envs.test.scripts]
unit-with-cov = "pytest --cov-report=term-missing --cov-config=pyproject.toml --cov=deepset_cloud_sdk tests/unit"
integration = "pytest --cov-report=term-missing --cov-config=pyproject.toml --cov=deepset_cloud_sdk tests/integration"

[tool.hatch.envs.test]
template='default'
dependencies = [
  "pytest-cov==4.0.0",
  "pytest==7.3.1",
  "pytest-asyncio==0.21.0",
]


[tool.hatch.envs.code-quality]
python = "3.8"
template='default'
detached = false
# Please keep these aligned with the versions defined in .pre-commit-config.yaml
dependencies = [
  "pylint==2.17.4",
  "pydocstyle==6.3.0",
  "black==23.3.0",
  "isort==5.12.0",
  "mypy==1.1.1",
  "pre-commit==2.20.0",
  "types-aiofiles==23.1.0.2",
  "types-tabulate==0.9.0.2",
  "autoflake==2.1.1"
]

[tool.hatch.envs.code-quality.scripts]
types = "mypy deepset_cloud_sdk tests"
format = "black deepset_cloud_sdk tests --check"
format-fix = "black deepset_cloud_sdk tests"
lint = "pylint deepset_cloud_sdk"
sort = "isort --check --profile black ."
sort-fix = "isort --profile black ."
hooks = "pre-commit install"
docstrings = "pydocstyle deepset_cloud_sdk"
flake = "autoflake --remove-all-unused-imports --remove-duplicate-keys --remove-unused-variables -v -r ./deepset_cloud_sdk"

[tool.hatch.envs.tools]
detached = false
# Please keep these aligned with the versions defined in .pre-commit-config.yaml
dependencies = [
  "pip-tools==6.13.0",
]

[tool.hatch.envs.tools.scripts]
requirements = "pip-compile -o requirements.txt pyproject.toml"

[tool.coverage.run]
branch = true
relative_files = true
omit = [
  "deepset_cloud_sdk/__about__.py",
]

[tool.coverage.report]
exclude_lines = [
  "no cov",
  "if __name__ == .__main__.:",
  "if TYPE_CHECKING:",
]

[tool.black]
line-length = 120

[tool.mypy]
python_version = "3.8"
warn_return_any = true
warn_unused_configs = true
ignore_missing_imports = true
disallow_incomplete_defs = true
disallow_untyped_defs = true

[tool.pylint.'MESSAGES CONTROL']
max-line-length=150
disable = [
  "fixme",
  "c-extension-no-member",
  "wrong-spelling-in-comment",
  "wrong-spelling-in-docstring",
  "missing-module-docstring"
  ]
[tool.pylint.'DESIGN']
max-args=9

[tool.pylint.'SIMILARITIES']
min-similarity-lines=6

[tool.pylint.'BASIC']
good-names=[
  "i",
  "k",
  "v",
  "_",
  "f1"
  ]

[tool.hatch.build.targets.sdist]
exclude = [
  "/.github",
  "/tests",
]

[tool.hatch.build.targets.wheel]
packages = ["deepset_cloud_sdk"]<|MERGE_RESOLUTION|>--- conflicted
+++ resolved
@@ -32,13 +32,8 @@
   "aiohttp==3.8.5",
   "aiofiles==23.2.1",
   "tabulate==0.9.0",
-<<<<<<< HEAD
-  "tqdm==4.65.0",
+  "tqdm==4.66.1",
   "yaspin==3.0.0",
-=======
-  "tqdm==4.66.1",
-  "yaspin==2.3.0",
->>>>>>> 2b9596e9
 ]
 
 [project.urls]
