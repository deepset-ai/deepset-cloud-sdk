name: Merge Queue

on:
  merge_group:
  pull_request:
    types: [labeled, synchronize]
  workflow_call:
    inputs:
      api_url:
        required: true
        type: string
      deployment_env:
        required: true
        type: string
    secrets:
      API_KEY:
        required: true

jobs:
  # the API_KEYs are stored as a secret in the repository
  # we are using the "automated-tests" organization with predefined users and workspaces
  integration_tests:
    name: Tests
    environment: ${{ github.event.inputs.deployment_env }}
    runs-on: ubuntu-latest
    if: (github.event.action =='labeled' && github.event.label.name =='integration') || (github.event.action =='synchronize' && contains(github.event.pull_request.labels.*.name, 'integration')) || github.event.action =='workflow_call' || github.event_name == 'merge_group'
    steps:
      - uses: actions/checkout@v6
      - name: Run integration tests
        uses: ./.github/actions/integration_tests
        with:
          API_KEY: "${{ inputs.deployment_env == 'release' && secrets.API_KEY_PROD || secrets.API_KEY}}"
          API_URL: "${{ inputs.api_url || 'https://api.dev.cloud.dpst.dev/api/v1'}}"

  build:
    name: Build package
    needs: [integration_tests]
    runs-on: ubuntu-latest
    steps:
<<<<<<< HEAD
      - uses: actions/checkout@v5
      - name: Install uv
        uses: astral-sh/setup-uv@v5
=======
      - uses: actions/checkout@v6
      - uses: actions/setup-python@v6
>>>>>>> a7ef9b91
        with:
          enable-cache: true
          python-version: "3.10"
      - name: Build
        run: make build<|MERGE_RESOLUTION|>--- conflicted
+++ resolved
@@ -37,14 +37,9 @@
     needs: [integration_tests]
     runs-on: ubuntu-latest
     steps:
-<<<<<<< HEAD
       - uses: actions/checkout@v5
       - name: Install uv
         uses: astral-sh/setup-uv@v5
-=======
-      - uses: actions/checkout@v6
-      - uses: actions/setup-python@v6
->>>>>>> a7ef9b91
         with:
           enable-cache: true
           python-version: "3.10"
