name: CI

on:
  pull_request:

permissions:
  pull-requests: write
  contents: write

jobs:
  format:
    name: Format Code
    runs-on: ubuntu-latest
    steps:
<<<<<<< HEAD
      - uses: actions/checkout@v5
      - name: Install uv
        uses: astral-sh/setup-uv@v5
=======
      - uses: actions/checkout@v6
      - uses: actions/setup-python@v6
>>>>>>> a7ef9b91
        with:
          enable-cache: true
          python-version: "3.10"
<<<<<<< HEAD
      - name: Install Dependencies
        run: uv sync --group code-quality
      - name: Run ruff format
        run: make format
=======
      - name: Install Hatch
        run: pip install hatch==${{ env.HATCH_VERSION }}
      - name: Run black
        run: hatch run code-quality:format


  mypy:
    name: MyPy
    runs-on: ubuntu-latest
    steps:
      - uses: actions/checkout@v6
      - uses: actions/setup-python@v6
        with:
          python-version: "3.10"
      - name: Install Hatch
        run: pip install hatch==${{ env.HATCH_VERSION }}
      - name: Run mypy
        run: hatch run code-quality:types
>>>>>>> a7ef9b91

  lint:
    name: Lint Code
    runs-on: ubuntu-latest
    steps:
<<<<<<< HEAD
      - uses: actions/checkout@v5
      - name: Install uv
        uses: astral-sh/setup-uv@v5
=======
      - uses: actions/checkout@v6
      - uses: actions/setup-python@v6
>>>>>>> a7ef9b91
        with:
          enable-cache: true
          python-version: "3.10"
      - name: Install Dependencies
        run: uv sync --group code-quality
      - name: Run ruff check
        run: make lint

  mypy:
    name: Type checking with mypy
    runs-on: ubuntu-latest
    steps:
<<<<<<< HEAD
      - uses: actions/checkout@v5
      - name: Install uv
        uses: astral-sh/setup-uv@v5
=======
      - uses: actions/checkout@v6
      - uses: actions/setup-python@v6
>>>>>>> a7ef9b91
        with:
          enable-cache: true
          python-version: "3.10"
      - name: Install dependencies
        run: uv sync --group code-quality
      - name: Run mypy
<<<<<<< HEAD
        run: make types
=======
        run: hatch run code-quality:sort

  pydocstyle:
    name: Check docstrings
    runs-on: ubuntu-latest
    steps:
      - uses: actions/checkout@v6
      - uses: actions/setup-python@v6
        with:
          python-version: "3.10"
      - name: Install Hatch
        run: pip install hatch==${{ env.HATCH_VERSION }}
      - name: Run pydocstyle
        run: hatch run code-quality:docstrings
>>>>>>> a7ef9b91

  scan-for-secrets:
    name: Scan for secrets
    runs-on: ubuntu-latest
    steps:
      - uses: actions/checkout@v6
        with:
          fetch-depth: 0
      - name: Install gitleaks
        run: wget -O - https://github.com/gitleaks/gitleaks/releases/download/v8.16.1/gitleaks_8.16.1_linux_x64.tar.gz | tar -xz
      - run: ./gitleaks detect --log-opts "${{  github.event.pull_request.base.sha }}..${{ github.event.pull_request.head.sha }}"
        if: github.event_name == 'pull_request'
      - run: ./gitleaks detect --log-opts "${{  github.event.before }}..${{ github.event.after }}"
        if: github.event_name == 'push'

  tests:
    name: Tests
    runs-on: ubuntu-latest
    env:
      API_KEY: "not-a-real-api-key"
    steps:
      - uses: actions/checkout@v6
        with:
          # for coverage comment action
          fetch-depth: 1000
<<<<<<< HEAD
      - name: Install uv
        uses: astral-sh/setup-uv@v5
=======
      - uses: actions/setup-python@v6
>>>>>>> a7ef9b91
        with:
          enable-cache: true
          python-version: "3.10"
      - name: Install Dependencies
        run: uv sync --group test
      - name: Run unit tests
        run: make tests-with-cov
      - name: Coverage comment
        id: coverage_comment
        uses: py-cov-action/python-coverage-comment-action@e623398c19eb3853a5572d4a516e10b15b5cefbc
        with:
          GITHUB_TOKEN: ${{ github.token }}<|MERGE_RESOLUTION|>--- conflicted
+++ resolved
@@ -12,55 +12,24 @@
     name: Format Code
     runs-on: ubuntu-latest
     steps:
-<<<<<<< HEAD
       - uses: actions/checkout@v5
       - name: Install uv
         uses: astral-sh/setup-uv@v5
-=======
-      - uses: actions/checkout@v6
-      - uses: actions/setup-python@v6
->>>>>>> a7ef9b91
         with:
           enable-cache: true
           python-version: "3.10"
-<<<<<<< HEAD
       - name: Install Dependencies
         run: uv sync --group code-quality
       - name: Run ruff format
         run: make format
-=======
-      - name: Install Hatch
-        run: pip install hatch==${{ env.HATCH_VERSION }}
-      - name: Run black
-        run: hatch run code-quality:format
-
-
-  mypy:
-    name: MyPy
-    runs-on: ubuntu-latest
-    steps:
-      - uses: actions/checkout@v6
-      - uses: actions/setup-python@v6
-        with:
-          python-version: "3.10"
-      - name: Install Hatch
-        run: pip install hatch==${{ env.HATCH_VERSION }}
-      - name: Run mypy
-        run: hatch run code-quality:types
->>>>>>> a7ef9b91
 
   lint:
     name: Lint Code
     runs-on: ubuntu-latest
     steps:
-<<<<<<< HEAD
       - uses: actions/checkout@v5
       - name: Install uv
         uses: astral-sh/setup-uv@v5
-=======
-      - uses: actions/checkout@v6
-      - uses: actions/setup-python@v6
->>>>>>> a7ef9b91
         with:
           enable-cache: true
           python-version: "3.10"
@@ -73,38 +42,16 @@
     name: Type checking with mypy
     runs-on: ubuntu-latest
     steps:
-<<<<<<< HEAD
       - uses: actions/checkout@v5
       - name: Install uv
         uses: astral-sh/setup-uv@v5
-=======
-      - uses: actions/checkout@v6
-      - uses: actions/setup-python@v6
->>>>>>> a7ef9b91
         with:
           enable-cache: true
           python-version: "3.10"
       - name: Install dependencies
         run: uv sync --group code-quality
       - name: Run mypy
-<<<<<<< HEAD
         run: make types
-=======
-        run: hatch run code-quality:sort
-
-  pydocstyle:
-    name: Check docstrings
-    runs-on: ubuntu-latest
-    steps:
-      - uses: actions/checkout@v6
-      - uses: actions/setup-python@v6
-        with:
-          python-version: "3.10"
-      - name: Install Hatch
-        run: pip install hatch==${{ env.HATCH_VERSION }}
-      - name: Run pydocstyle
-        run: hatch run code-quality:docstrings
->>>>>>> a7ef9b91
 
   scan-for-secrets:
     name: Scan for secrets
@@ -130,12 +77,8 @@
         with:
           # for coverage comment action
           fetch-depth: 1000
-<<<<<<< HEAD
       - name: Install uv
         uses: astral-sh/setup-uv@v5
-=======
-      - uses: actions/setup-python@v6
->>>>>>> a7ef9b91
         with:
           enable-cache: true
           python-version: "3.10"
