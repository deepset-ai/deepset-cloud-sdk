--- conflicted
+++ resolved
@@ -411,7 +411,6 @@
         import_call = mock_api.post.call_args_list[1]
         assert import_call.kwargs["endpoint"] == "indexes"
         assert import_call.kwargs["json"] == {"name": "test_index", "config_yaml": expected_pipeline_yaml}
-<<<<<<< HEAD
 
     @pytest.mark.asyncio
     async def test_import_index_with_overwrite_true(
@@ -512,8 +511,6 @@
             strict_validation=False,
             overwrite=True,
         )
-=======
->>>>>>> a06ff02a
 
         # Mock successful validation response
         validation_response = Mock(spec=Response)
@@ -1115,13 +1112,10 @@
         validation_call = mock_api.post.call_args_list[0]
         assert validation_call.kwargs["endpoint"] == "pipeline_validations"
 
-<<<<<<< HEAD
-=======
         # Check import call (should proceed despite validation errors)
         import_call = mock_api.post.call_args_list[1]
         assert import_call.kwargs["endpoint"] == "indexes"
 
->>>>>>> a06ff02a
         # Check that validation errors were logged as warnings
         warning_logs = [log for log in cap_logs if log.get("log_level") == "warning"]
         assert len(warning_logs) >= 3  # Should have at least 3 warning messages
