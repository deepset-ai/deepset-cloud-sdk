--- conflicted
+++ resolved
@@ -10,11 +10,7 @@
     UploadSessionIngestionStatus,
     UploadSessionStatus,
 )
-<<<<<<< HEAD
-from deepset_cloud_sdk.service.files_service import DeepsetCloudFiles, FilesService
-=======
 from deepset_cloud_sdk.service.files_service import DeepsetCloudFile, FilesService
->>>>>>> af347018
 
 
 @pytest.fixture
@@ -115,11 +111,7 @@
             mocked_aws: Mock,
         ) -> None:
             dc_files = [
-<<<<<<< HEAD
-                DeepsetCloudFiles(
-=======
                 DeepsetCloudFile(
->>>>>>> af347018
                     name="test_file.txt",
                     text="test content",
                     meta={"test": "test"},
